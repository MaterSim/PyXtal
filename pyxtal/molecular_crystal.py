--- conflicted
+++ resolved
@@ -138,7 +138,6 @@
                 msg += "or a prototype string for initializing one."
                 printx(msg, priority=1)
                 self.valid = False
-<<<<<<< HEAD
                 return
 
         # if seeds, directly parse the structure from cif
@@ -697,8 +696,7 @@
         if degrees == 0:
             printx("Note: Wyckoff positions have no degrees of freedom.", priority=2)
         self.valid = False
-=======
->>>>>>> 991802ca
+
         return
 
 
