--- conflicted
+++ resolved
@@ -62,10 +62,6 @@
     primaryClass={cond-mat.mtrl-sci}
 }
 ```
-
-<<<<<<< HEAD
-## Working branch for BO
-=======
 ## How to contribute? 
 
 This is an open-source project. Its growth depends on the community. To contribute to PyXtal, you don't necessarily have to write the code. Any contributions from the following list will be helpful.
@@ -79,5 +75,3 @@
 - Fork the repository
 - Suggest and implement new functions
 - Send us the pull request
-
->>>>>>> 44451cee
