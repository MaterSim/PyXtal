--- conflicted
+++ resolved
@@ -416,7 +416,9 @@
 
 def get_wyckoff_symmetry(sg, i):
     '''
-    Return the site symmetry of all points in the ith wyckoff position of sg.
+    Return the site symmetry of all points in the ith WP of sg.
+    1st index of returned list specifies a point in the WP.
+    2nd index specifies a SymmOp in the site symmetry of that point.
 
     Args:
         sg: the international space group
@@ -427,7 +429,6 @@
     #TODO: Support letter instead of index
     data = np.load("database/wyckoff_symmetry.npy")
     return data[sg][i]
-    
 
 def check_wyckoff_position(points, sg, wyckoffs=None):
     '''
@@ -466,10 +467,6 @@
 
 class random_crystal():
     def __init__(self, sg, species, numIons, factor):
-<<<<<<< HEAD
-=======
-
->>>>>>> ce7893e0
         numIons *= cellsize(sg)
         volume = estimate_volume(numIons, species, factor)
         wyckoffs = get_wyckoff_positions(sg) #2D Array of Wyckoff positions organized by multiplicity
@@ -483,10 +480,7 @@
 
         if check_compatible(numIons, wyckoffs) is False:
             print(Msg1)
-<<<<<<< HEAD
-=======
-
->>>>>>> ce7893e0
+        
         #Necessary input
         self.factor = factor
         self.numIons0 = numIons
